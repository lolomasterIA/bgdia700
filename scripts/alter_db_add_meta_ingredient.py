"""
Module for altering the database schema and updating ingredient name with lem_name.
"""

from sqlalchemy import create_engine, text, update
from sqlalchemy.orm import sessionmaker, declarative_base
from sqlalchemy import func
import os
from dotenv import load_dotenv
import src.backend.datalayer.cooking as cook
import spacy

# Charger les variables d'environnement
load_dotenv()

# Connexion à la base de données PostgreSQL cooking
DB_USER = os.getenv("DB_USER")
DB_PASS = os.getenv("DB_PASS")
DB_HOST = os.getenv("DB_HOST")
DB_NAME = os.getenv("DB_NAME")
DATABASE_URL = f"postgresql://{DB_USER}:{DB_PASS}@{DB_HOST}:5432/{DB_NAME}"
engine = create_engine(DATABASE_URL)
Base = declarative_base()
Session = sessionmaker(bind=engine)
session = Session()

results = session.query(cook.Ingredient.name, cook.Ingredient.ingredient_id).all()


# Charger un modèle NLP anglais
nlp = spacy.load("en_core_web_sm")


# Fonction de lemmatisation stricte
def lemmatize_name(name):
    """
<<<<<<< HEAD
    lemmatize le mot 'name'
    Return : le lem
=======
    Lemmatiser le nom donné en le convertissant en minuscules et en supprimant les mots vides.

    Args:
        name (str): Le nom à lemmatiser.

    Returns
    -------
    str
        La version lemmatisée du nom.
>>>>>>> f3b20f7c
    """
    doc = nlp(name.lower())  # Convertir en minuscules
    # Lemmatiser les tokens
    lemmatized = " ".join(token.lemma_ for token in doc if not token.is_stop)
    return lemmatized


# Traiter les résultats
lem_results = [
    {"ingredient_id": ingredient_id, "lem_name": lemmatize_name(name)}
    for name, ingredient_id in results
]
# Extraire les lem_name uniques
unique_lem_names = {result["lem_name"] for result in lem_results}

# Afficher le nombre de lem_name uniques
print(f"Nombre de lem_name uniques : {len(unique_lem_names)}")<|MERGE_RESOLUTION|>--- conflicted
+++ resolved
@@ -34,10 +34,8 @@
 # Fonction de lemmatisation stricte
 def lemmatize_name(name):
     """
-<<<<<<< HEAD
     lemmatize le mot 'name'
     Return : le lem
-=======
     Lemmatiser le nom donné en le convertissant en minuscules et en supprimant les mots vides.
 
     Args:
@@ -47,7 +45,6 @@
     -------
     str
         La version lemmatisée du nom.
->>>>>>> f3b20f7c
     """
     doc = nlp(name.lower())  # Convertir en minuscules
     # Lemmatiser les tokens
