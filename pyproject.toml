--- conflicted
+++ resolved
@@ -21,12 +21,9 @@
 pytest-mock = "^3.14.0"
 scikit-learn = "^1.5.2"
 matplotlib = "^3.9.2"
-<<<<<<< HEAD
 wordcloud = "^1.9.4"
 xgboost = "^2.1.2"
-=======
 spacy = "^3.8.2"
->>>>>>> f3b20f7c
 
 [tool.poetry.group.dev.dependencies]
 pytest-cov = "^5.0.0"
