--- conflicted
+++ resolved
@@ -122,13 +122,8 @@
             fig = px.bar(
                 x=nombre_ingredients,
                 y=nombre_recettes,
-<<<<<<< HEAD
                 labels={"x": "Nombre d'ingrédients",
                         "y": "Nombre de recettes"},
-=======
-                labels={"x": "Nombre d'ingrédients", "y": "Nombre de recettes"},
-                title="Nombre de recettes en fonction du nombre d'ingrédients",
->>>>>>> 599aa924
             )
             fig.update_xaxes(dtick=2)
             st.plotly_chart(fig, use_container_width=True)
@@ -222,7 +217,7 @@
 
     elif menu == "Ingrédients qui vont bien ensemble":
         with col1:
-<<<<<<< HEAD
+            # stokage en session de la grosse matrice pour ne pas la recalculer
             if "co_occurrence_matrix" not in st.session_state:
                 co_occurrence_matrix, all_ingredients = backend.generate_matrice_ingredient(
                     session)
@@ -231,13 +226,9 @@
             else:
                 co_occurrence_matrix = st.session_state.co_occurrence_matrix
                 all_ingredients = st.session_state.all_ingredients
-=======
-            if "co_occurrence_matrix" not in locals():
-                co_occurrence_matrix, all_ingredients = (
-                    backend.generate_matrice_ingredient(session)
-                )
->>>>>>> 599aa924
+
             st.subheader("Suggestions d'Ingrédients")
+            
             # Liste des ingrédients
             selected_ingredient = st.selectbox(
                 "Sélectionnez un ingrédient pour obtenir des suggestions :",
