--- conflicted
+++ resolved
@@ -226,7 +226,6 @@
 
     elif menu == "Ingrédients qui vont bien ensemble":
         with col1:
-<<<<<<< HEAD
             if 'co_occurrence_matrix' not in locals():
                 co_occurrence_matrix, all_ingredients = backend.generate_matrice_ingredient(
                     session)
@@ -235,34 +234,14 @@
             selected_ingredient = st.selectbox(
                 "Sélectionnez un ingrédient pour obtenir des suggestions :",
                 options=all_ingredients, placeholder="cheese"
-=======
-            if "co_occurrence_matrix" not in locals():
-                co_occurrence_matrix, all_ingredients = (
-                    backend.generate_matrice_ingredient(session)
-                )
-            st.title("Suggestions d'Ingrédients")
-            st.write(
-                "Sélectionnez un ingrédient pour obtenir des suggestions qui vont bien avec."
-            )
-
-            # Champ de recherche avec autocomplétion
-            selected_ingredient = st.selectbox(
-                "Recherchez un ingrédient :", options=all_ingredients
->>>>>>> f3b20f7c
             )
             if selected_ingredient:
                 suggestions = backend.suggestingredients(
                     co_occurrence_matrix, selected_ingredient, top_n=5
                 )
                 if suggestions:
-<<<<<<< HEAD
                     st.write(
                         f"Ingrédients qui vont bien avec '{selected_ingredient}':")
-=======
-                    st.subheader(
-                        f"Ingrédients qui vont bien avec '{selected_ingredient}':"
-                    )
->>>>>>> f3b20f7c
                     for ingredient, co_occurrence in suggestions:
                         st.write(
                             f"- {ingredient} : Note {backend.get_ingredient_rating(session, ingredient)} | {co_occurrence} occurrences"
@@ -272,7 +251,6 @@
         with col2:
             if selected_ingredient:
                 frontend.display_cloud_ingredient(
-<<<<<<< HEAD
                     co_occurrence_matrix, selected_ingredient)
     elif menu == "Corrélation minutes":
         with col1:
@@ -308,8 +286,4 @@
             if coefficients is not None:
                 st.write(coefficients)
         with col2:
-            frontend.display_rating_ingredientbyfeature(df_results)
-=======
-                    co_occurrence_matrix, selected_ingredient
-                )
->>>>>>> f3b20f7c
+            frontend.display_rating_ingredientbyfeature(df_results)