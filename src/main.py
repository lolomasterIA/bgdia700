--- conflicted
+++ resolved
@@ -252,14 +252,8 @@
         with col1:
             # stokage en session de la grosse matrice pour ne pas la recalculer
             if "co_occurrence_matrix" not in st.session_state:
-<<<<<<< HEAD
                 co_occurrence_matrix, all_ingredients = backend.generate_matrice_ingredient(
                     session, ingredient_data_type)
-=======
-                co_occurrence_matrix, all_ingredients = (
-                    backend.generate_matrice_ingredient(session)
-                )
->>>>>>> 8f612562
                 st.session_state.co_occurrence_matrix = co_occurrence_matrix
                 st.session_state.all_ingredients = all_ingredients
             else:
