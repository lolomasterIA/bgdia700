--- conflicted
+++ resolved
@@ -84,7 +84,6 @@
     # Titre principal de l'application
     st.image("src/frontend/images/mangetamain.jpg")
 
-<<<<<<< HEAD
     stylesmenu = {
         "nav": {
             "background-color": "darkorange",
@@ -110,18 +109,7 @@
     }
     menu = st_navbar(
         ["Généralité", "Clusterisation", "Ingrédients qui vont bien ensemble", "Corrélation rating ingrédient", "Corrélation minutes"], styles=stylesmenu, adjust=False)
-=======
-    menu = st.selectbox(
-        "",
-        [
-            "Généralité",
-            "Clusterisation",
-            "Ingrédients qui vont bien ensemble",
-            "Corrélation rating ingrédient",
-            "Corrélation minutes",
-        ],
-    )
->>>>>>> 599aa924
+
 
     # Zone principale de contenu
     st.header(menu)
