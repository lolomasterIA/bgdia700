--- conflicted
+++ resolved
@@ -37,11 +37,13 @@
         try:
             # Vérifie si le fichier existe
             if not os.path.exists(file_path):
-                raise FileNotFoundError(f"Le fichier {file_path} est introuvable.")
+                raise FileNotFoundError(
+                    f"Le fichier {file_path} est introuvable.")
 
             # Vérifie si le fichier est lisible
             if not os.access(file_path, os.R_OK):
-                raise FileUnreadableError(f"Le fichier {file_path} n'est pas lisible.")
+                raise FileUnreadableError(
+                    f"Le fichier {file_path} n'est pas lisible.")
 
             # Charge le fichier CSV avec pandas
             return pd.read_csv(file_path)
@@ -71,11 +73,13 @@
         try:
             # Vérifier si le fichier existe
             if not os.path.exists(file_path):
-                raise FileNotFoundError(f"Le fichier {file_path} est introuvable.")
+                raise FileNotFoundError(
+                    f"Le fichier {file_path} est introuvable.")
 
             # Vérifier si le fichier est lisible
             if not os.access(file_path, os.R_OK):
-                raise FileUnreadableError(f"Le fichier {file_path} n'est pas lisible.")
+                raise FileUnreadableError(
+                    f"Le fichier {file_path} n'est pas lisible.")
 
             # Tente de charger le fichier pickle avec pandas
             with open(file_path, "rb") as file:
@@ -104,7 +108,8 @@
     def load_data(self):
         """Charge tous les fichiers de données."""
         # Charger les fichiers CSV
-        self.interactions_test = self.load_csv(str(data_dir) + "/interactions_test.csv")
+        self.interactions_test = self.load_csv(
+            str(data_dir) + "/interactions_test.csv")
         self.interactions_train = self.load_csv(
             str(data_dir) + "/interactions_train.csv"
         )
@@ -113,15 +118,12 @@
         )
         self.pp_recipes = self.load_csv(str(data_dir) + "/PP_recipes.csv")
         self.pp_users = self.load_csv(str(data_dir) + "/PP_users.csv")
-        self.raw_interactions = self.load_csv(str(data_dir) + "/RAW_interactions.csv")
+        self.raw_interactions = self.load_csv(
+            str(data_dir) + "/RAW_interactions.csv")
         self.raw_recipes = self.load_csv(str(data_dir) + "/RAW_recipes.csv")
 
         # Charger le fichier pickle
-<<<<<<< HEAD
-        # self.ingr_map = self.load_pickle(str(data_dir) + '/ingr_map.pkl')
-=======
         self.ingr_map = self.load_pickle(str(data_dir) + "/ingr_map.pkl")
->>>>>>> 66f84fdb
 
     # Recupere les données des fichiers et les ajoute dans un dataframe
     def get_interactions_test(self):
