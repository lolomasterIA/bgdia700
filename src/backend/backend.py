"""
Backend va fournir l'ensemble des méthodes permettant le calcul et la mise en forme des données.

L'affichage se fera via Frontend.
"""

import src.backend.datalayer.cooking as cook
import pandas as pd
import numpy as np
from sqlalchemy import func, cast, Float
from sklearn.metrics.pairwise import cosine_similarity
from sklearn.cluster import KMeans, AgglomerativeClustering, DBSCAN
from sklearn.feature_extraction.text import CountVectorizer, TfidfVectorizer
from sklearn.decomposition import PCA, TruncatedSVD
from sklearn.model_selection import train_test_split
from sklearn.linear_model import LinearRegression
from sklearn.metrics import mean_squared_error, r2_score
from xgboost import XGBRegressor
from sklearn.ensemble import RandomForestRegressor, IsolationForest
from sklearn.neighbors import LocalOutlierFactor


### Travaux sur les ingrédients ###
def recipe_number_ingredient(session):
    """
    Compte le nombre de recettes contenant un nombre spécifique d'ingrédients.

    Paramètres:
    - session : SQLAlchemy session pour la base de données.
    Retourne:
    - dict : Dictionnaire contenant le nombre de recettes pour chaque nombre d'ingrédients (jusqu'à 40).
    """
    recipe = dict()
    i = 1
    while i < 41:
        recipe[i] = len(cook.Recipe.get_all(session, n_ingredients=i))
        i += 1
    return recipe


def top_ingredient_used(session, n):
    """
    Récupère les n ingrédients les plus utilisés dans les recettes.

    Paramètres:
    - session : SQLAlchemy session pour la base de données.
    - n : Nombre d'ingrédients les plus utilisés à retourner.

    Retourne:
    - list : Liste des n ingrédients les plus utilisés avec leur nombre de recettes.
    """
    results = (
        session.query(
            cook.Ingredient.name,
            func.count(cook.recipe_ingredient.c.recipe_id).label("recipe_count"),
        )
        .join(
            cook.recipe_ingredient,
            cook.Ingredient.ingredient_id == cook.recipe_ingredient.c.ingredient_id,
        )
        .group_by(cook.Ingredient.name)
        .all()
    )

    # Trier les résultats par nombre de recettes en ordre décroissant
    nbingredientsrecettes_trie = sorted(results, key=lambda x: x[1], reverse=True)

    # Récupérer les n premiers ingrédients
    return nbingredientsrecettes_trie[:n]


def top_ingredient_rating(session):
    """
    Récupère les ingrédients avec les meilleures notes moyennes et le plus de reviews.

    Paramètres:
    - session : SQLAlchemy session pour la base de données.

    Retourne:
    - tuple : Deux dictionnaires, un pour les notes moyennes et un pour le nombre de reviews par ingrédient.
    """
    results = (
        session.query(
            cook.Ingredient.name,
            func.count(cook.Review.review_id).label("review_count"),
            func.avg(cook.Review.rating).label("average_rating"),
        )
        .join(
            cook.reviewer_recipe_review,
            cook.Review.review_id == cook.reviewer_recipe_review.c.review_id,
        )
        .join(
            cook.recipe_ingredient,
            cook.reviewer_recipe_review.c.recipe_id
            == cook.recipe_ingredient.c.recipe_id,
        )
        .join(
            cook.Ingredient,
            cook.recipe_ingredient.c.ingredient_id == cook.Ingredient.ingredient_id,
        )
        .group_by(cook.Ingredient.name)
        .all()
    )
    ingredient_average_rating = {
        result.name: result.average_rating
        for result in sorted(results, key=lambda x: x.average_rating, reverse=True)
    }

    ingredient_review_count = {
        result.name: result.review_count
        for result in sorted(results, key=lambda x: x.review_count, reverse=True)
    }

    return ingredient_average_rating, ingredient_review_count


# Clusterisation des ingrédients
# Création d'une matrice binaire (recette x ingrédient)
def generate_cluster_recipe(
    session,
    matrix_type="tfidf",
    reduction_type="pca",
    clustering_type="kmeans",
    n_components=2,
    nb_cluster=2,
):
    """
    Effectue une clusterisation des ingrédients en fonction de leur utilisation dans les recettes.
<<<<<<< HEAD
    réduction du dataset, on enlève :

=======

    Réduction du dataset, on enlève :
>>>>>>> f3b20f7c
    - les recettes avec moins de 3 ingrédients,
    - les recettes avec moins de 15 reviews,
    - les ingrédients qui apparaissent dans moins de 5 recettes et les ingrédients / recettes associés.

    Paramètres:
    - session : SQLAlchemy session pour la base de données.
    - matrix_type: Type de matrice à utiliser ("tfidf", "count").
    - reduction_type: Réduction de dimensionnalité à appliquer ("pca", "svd").
    - clustering_type: Algorithme de clusterisation à utiliser ("kmeans", "dbscan", "agglomerative").
    - n_components: Nombre de dimensions pour la réduction.
    - nb_cluster: Nombre de clusters (pour KMeans ou AgglomerativeClustering).

    Retourne:
    -------
    pd.DataFrame
        DataFrame contenant les recettes, les clusters, et les coordonnées PCA pour visualisation.
    int
        Le nombre de recettes.
    int
        Le nombre d'ingrédients.
    """

    results = (
        session.query(
            cook.Recipe.name,
            # Agréger les noms d'ingrédients dans une liste
            func.array_agg(cook.Ingredient.name).label("ingredients"),
        )
        .join(
            cook.recipe_ingredient,
            cook.Recipe.recipe_id == cook.recipe_ingredient.c.recipe_id,
        )
        .join(
            cook.Ingredient,
            cook.recipe_ingredient.c.ingredient_id == cook.Ingredient.ingredient_id,
        )
        .group_by(cook.Recipe.recipe_id)
        .where(
            (cook.Recipe.nb_rating > 15)
            & (cook.Recipe.n_ingredients > 3)
            & (cook.Ingredient.nb_recette > 5)
        )
        .all()
    )

    # Conversion des résultats en un DataFrame
    df_recipes_ingredients = pd.DataFrame(
        [
            {"id_recipe": result.name, "ingredients": result.ingredients}
            for result in results
        ]
    )

    # Nombre total de recettes
    nombre_total_recettes = df_recipes_ingredients["id_recipe"].nunique()
    # Nombre total d'ingrédients (en considérant les ingrédients uniques dans toutes les recettes)
    nombre_total_ingredients = df_recipes_ingredients["ingredients"].explode(
    ).nunique()

    # Avec CountVectorizer et tfidf
    if matrix_type == "tfidf":
        vectorizer = TfidfVectorizer(tokenizer=lambda x: x.split(", "))
    elif matrix_type == "count":
        vectorizer = CountVectorizer(tokenizer=lambda x: x.split(", "))
    else:
        raise ValueError("Type de matrice non supporté.")

    # Les recettes en lignes
    X_count = vectorizer.fit_transform(
        df_recipes_ingredients["ingredients"].apply(lambda x: ", ".join(x))
    )

    # Clusterisation
    if clustering_type == "kmeans":
        cluster_model = KMeans(n_clusters=nb_cluster, random_state=42)
    elif clustering_type == "dbscan":
        cluster_model = DBSCAN()
    elif clustering_type == "agglomerative":
        cluster_model = AgglomerativeClustering(n_clusters=nb_cluster)
    else:
        raise ValueError("Type de clusterisation non supporté.")
    clusters = cluster_model.fit_predict(X_count.toarray())

    # Création d'un DataFrame pour stocker les résultats de clusterisation
    df_ingredients_clusters = pd.DataFrame(
        {"recette": df_recipes_ingredients["id_recipe"], "cluster": clusters}
    )

    # Réduction de dimension avec PCA pour visualisation
    if reduction_type == "svd":
        reducer = TruncatedSVD(n_components=n_components, random_state=42)
    elif reduction_type == "pca":
        reducer = PCA(n_components=n_components, random_state=42)
    else:
        raise ValueError("Type de réduction non supporté.")

    X_reducer = reducer.fit_transform(X_count.toarray())
    df_ingredients_clusters["pca_x"] = X_reducer[:, 0]
    df_ingredients_clusters["pca_y"] = X_reducer[:, 1]

    return df_ingredients_clusters, nombre_total_recettes, nombre_total_ingredients


# Création d'une matrice de co occurrences (ingrédient x ingrédient)


def generate_kmeans_ingredient(session, nb_cluster):
    """
    Effectue une clusterisation des ingrédients en fonction de leur utilisation dans les recettes.

    réduction du dataset, on enlève :
    - les recettes avec moins de 3 ingrédients,
    - les recettes avec moins de 20 reviews,
    - les ingrédients qui apparaissent dans moins de 5 recettes et les ingrédients / recettes associés.

    Paramètres:
    - session : SQLAlchemy session pour la base de données.
    - nb_cluster : Nombre de clusters pour la clusterisation.

    Retourne:
    - pd.DataFrame : DataFrame contenant les ingrédients, les clusters, et les coordonnées PCA pour visualisation.
    - le nombre de recette
    - le nombre d'ingrédient
    """
    results = (
        session.query(
            cook.Recipe.recipe_id,
            # Agréger les noms d'ingrédients dans une liste
            func.array_agg(cook.Ingredient.name).label("ingredients"),
        )
        .join(
            cook.recipe_ingredient,
            cook.Recipe.recipe_id == cook.recipe_ingredient.c.recipe_id,
        )
        .join(
            cook.Ingredient,
            cook.recipe_ingredient.c.ingredient_id == cook.Ingredient.ingredient_id,
        )
        .group_by(cook.Recipe.recipe_id)
        .where(
            (cook.Recipe.nb_rating > 20)
            & (cook.Recipe.n_ingredients > 3)
            & (cook.Ingredient.nb_recette > 5)
        )
        .all()
    )

    # Conversion des résultats en un DataFrame
    df_recipes_ingredients = pd.DataFrame(
        [
            {"id_recipe": result.recipe_id, "ingredients": result.ingredients}
            for result in results
        ]
    )

    # Extraction de tous les ingrédients uniques
    all_ingredients = list(
        set(
            ingredient
            for ingredients_list in df_recipes_ingredients["ingredients"]
            for ingredient in ingredients_list
        )
    )

    # Initialisation de la matrice de co-occurrence
    co_occurrence_matrix = pd.DataFrame(
        0, index=all_ingredients, columns=all_ingredients
    )

    # Remplissage de la matrice en comptant les co-occurrences
    for ingredients_list in df_recipes_ingredients["ingredients"]:
        for i in range(len(ingredients_list)):
            for j in range(i + 1, len(ingredients_list)):
                co_occurrence_matrix.loc[ingredients_list[i], ingredients_list[j]] += 1
                co_occurrence_matrix.loc[ingredients_list[j], ingredients_list[i]] += 1

    # Clustering avec KMeans basé sur la similarité cosinus
    similarity_matrix = cosine_similarity(co_occurrence_matrix)
    kmeans = KMeans(n_clusters=nb_cluster, random_state=0).fit(similarity_matrix)

    # Visualisation des clusters après réduction de dimension
    pca = PCA(n_components=2)
    reduced_data = pca.fit_transform(similarity_matrix)

    return reduced_data, all_ingredients, kmeans


def generate_matrice_ingredient(session):
    """
    Renvoie une matrice de co-occurence des ingrédients dans les recettes.

    réduction du dataset, on enlève :
    - les recettes avec moins de 3 ingrédients,
    - les recettes avec moins de 20 reviews,
    - les ingrédients qui apparaissent dans moins de 5 recettes et les ingrédients / recettes associés.

    Paramètres:
    - session : SQLAlchemy session pour la base de données.

    Retourne:
    - pd.DataFrame : dataframe contenant la matrice de co occurence
    """
    results = (
        session.query(
            cook.Recipe.recipe_id,
            # Agréger les noms d'ingrédients dans une liste
            func.array_agg(cook.Ingredient.name).label("ingredients"),
        )
        .join(
            cook.recipe_ingredient,
            cook.Recipe.recipe_id == cook.recipe_ingredient.c.recipe_id,
        )
        .join(
            cook.Ingredient,
            cook.recipe_ingredient.c.ingredient_id == cook.Ingredient.ingredient_id,
        )
        .group_by(cook.Recipe.recipe_id)
        .where(
            (cook.Recipe.nb_rating > 15)
            & (cook.Recipe.n_ingredients > 3)
            & (cook.Ingredient.nb_recette > 5)
        )
        .all()
    )

    # Conversion des résultats en un DataFrame
    df_recipes_ingredients = pd.DataFrame(
        [
            {"id_recipe": result.recipe_id, "ingredients": result.ingredients}
            for result in results
        ]
    )

    # Extraction de tous les ingrédients uniques
    all_ingredients = sorted(
        set(
            ingredient
            for ingredients_list in df_recipes_ingredients["ingredients"]
            for ingredient in ingredients_list
        )
    )

    # Initialisation de la matrice de co-occurrence
    co_occurrence_matrix = pd.DataFrame(
        0, index=all_ingredients, columns=all_ingredients
    )

    # Remplissage de la matrice en comptant les co-occurrences
    for ingredients_list in df_recipes_ingredients["ingredients"]:
        for i in range(len(ingredients_list)):
            for j in range(i + 1, len(ingredients_list)):
                co_occurrence_matrix.loc[ingredients_list[i], ingredients_list[j]] += 1
                co_occurrence_matrix.loc[ingredients_list[j], ingredients_list[i]] += 1
    return co_occurrence_matrix, all_ingredients


def suggestingredients(co_occurrence_matrix, ingredient, top_n=5):
    """
    Suggère des ingrédients qui vont bien avec l'ingrédient donné.

    :param ingredient: Nom de l'ingrédient sélectionné.
    :param top_n: Nombre de suggestions à retourner.
    :return: Liste des meilleurs ingrédients suggérés.
    """

    # Récupère les occurrences associées à l'ingrédient
    occurrences = co_occurrence_matrix.loc[ingredient]

    # Trie les ingrédients par occurrence décroissante
    suggested = occurrences.sort_values(ascending=False).head(top_n)

    return [(index, value) for index, value in suggested[suggested > 0].items()]


def get_ingredient_rating(session, ingredient_name):
    """
    Récupère la note moyenne (rating) d'un ingrédient en fonction de sum_rating et count_review.

    :param session: La session SQLAlchemy active.
    :param ingredient_id: L'identifiant de l'ingrédient.
    :return: La note moyenne de l'ingrédient (float), ou None si les données ne sont pas disponibles.
    """
    result = (
        session.query(
            (
                cast(func.sum(cook.Ingredient.sum_rating), Float)
                / cast(func.sum(cook.Ingredient.count_review), Float)
            ).label("rating")
        )
        .filter(cook.Ingredient.name == ingredient_name)
        .first()
    )

    # Retourne la note moyenne si elle existe
    return round(result.rating, 2) if result and result.rating is not None else None


# on dit que les ingrédients sont naturellement bons
# on dit que s'ils sont mauvais c'est qu'ils sont mal préparer, que la recette est compliqué
# On va voir s'il y a une corrélation avec ingredient.rating et
# recipe.minutes
# recipe.n_steps
# recipe.n_ingredients
# len(recipe.steps)
# len(description)
# Sachant qu'un ingredient intervient dans plusieurs recette


def generate_regression_ingredient(session, model="rl"):
    """
    Renvoie les résultats d'un régression linéaire sur le rating des ingrédient en fonction de la 'complexité de la recette.

    réduction du dataset, on enlève :
    - les recettes avec moins de 3 ingrédients,
    - les recettes avec moins de 20 reviews,
    - les ingrédients qui apparaissent dans moins de 5 recettes et les ingrédients / recettes associés.
    - les ingrédients avec minutes > 600
    Paramètres:
    - session : SQLAlchemy session pour la base de données.
    - model : type de model = 'rl', 'xgb' ou 'rf'

    Retourne:
    - mse, r2 et les coefficients (si existants) du modèle
    """
    results = (
        session.query(
            cook.Ingredient.ingredient_id,
            cook.Recipe.recipe_id,
            cook.Recipe.minutes,
            cook.Recipe.n_steps,
            cook.Ingredient.sum_rating,
            cook.Recipe.n_ingredients,
            func.char_length(cook.Recipe.steps).label("len_steps"),
            func.char_length(cook.Recipe.description).label("len_description"),
            (cook.Ingredient.sum_rating / cook.Ingredient.count_review).label("rating")
        )
        .join(cook.recipe_ingredient, cook.Recipe.recipe_id == cook.recipe_ingredient.c.recipe_id)
        .join(cook.Ingredient, cook.recipe_ingredient.c.ingredient_id == cook.Ingredient.ingredient_id)
        .filter(
            cook.Recipe.n_ingredients > 3,
            cook.Ingredient.count_review > 15,
            cook.Ingredient.nb_recette > 5,
            cook.Recipe.minutes < 600,
            cook.Recipe.minutes < 600,
            (cook.Ingredient.sum_rating / cook.Ingredient.count_review) > 4
        )
        .all()
    )
    df_results = pd.DataFrame(results, columns=[
        "ingredient_id", "recipe_id", "minutes", "n_steps", "sum_rating",
        "n_ingredients", "len_steps", "len_description", "rating"
    ])
    features = ["minutes", "n_steps", "n_ingredients",
                "len_steps", "len_description"]
    target = "rating"

    # Préparation des données
    X = df_results[features]
    y = df_results[target]

    # Division en ensembles d'entraînement et de test
    X_train, X_test, y_train, y_test = train_test_split(
        X, y, test_size=0.2, random_state=42)

    # modèle régression linéaire
    if model == "rl":
        # Modèle de régression linéaire
        model = LinearRegression()

        # Entraînement du modèle
        model.fit(X_train, y_train)

        # Prédiction sur l'ensemble de test
        y_pred = model.predict(X_test)

        # Évaluation
        mse = mean_squared_error(y_test, y_pred)
        r2 = r2_score(y_test, y_pred)

        # Affichage des coefficients
        coefficients = pd.DataFrame({
            "Feature": features,
            "Coefficient": model.coef_
        })

    # modèle Gradient Boosting
    if model == "xgb":
        # Modèle de gradient boosting
        xgb_model = XGBRegressor(random_state=42)
        xgb_model.fit(X_train, y_train)

        # Prédictions
        y_pred_xgb = xgb_model.predict(X_test)

        # Évaluation
        mse = mean_squared_error(y_test, y_pred_xgb)
        r2 = r2_score(y_test, y_pred_xgb)
        coefficients = None

    # modèle radom forest
    if model == "rf":
        # Modèle de forêt aléatoire
        rf_model = RandomForestRegressor(random_state=42)
        rf_model.fit(X_train, y_train)

        # Prédictions
        y_pred_rf = rf_model.predict(X_test)

        # Évaluation
        mse = mean_squared_error(y_test, y_pred_rf)
        r2 = r2_score(y_test, y_pred_rf)
        coefficients = None

    return mse, r2, coefficients, df_results


def generate_regression_minutes(session, model="rl", selected_method="DeleteQ1Q3"):
    """
    Renvoie les résultats d'une régression sur le temps (minutes) en fonction de la complexité des recettes.

    Réduction du dataset :
    - Recettes avec moins de 3 ingrédients
    - Recettes avec moins de 20 reviews
    - Ingrédients apparaissant dans moins de 5 recettes
    - Recettes avec un temps > 600 minutes

    Paramètres:
    - session : SQLAlchemy session pour la base de données.
    - model : type de modèle ("rl", "xgb", "rf")

    Retourne:
    - mse : Mean Squared Error
    - r2 : R²
    - coefficients : Les coefficients si le modèle est linéaire (None sinon)
    - df_results : DataFrame enrichi avec les prédictions
    """
    # Récupérer les données depuis la base
    results = (
        session.query(
            cook.Recipe.recipe_id,
            cook.Recipe.minutes,
            cook.Recipe.n_steps,
            cook.Recipe.n_ingredients,
            func.char_length(cook.Recipe.steps).label("len_steps"),
            func.char_length(cook.Recipe.description).label("len_description"),
        )
        .all()
    )

    # Conversion des résultats en DataFrame
    df = pd.DataFrame(results, columns=[
        "recipe_id", "minutes", "n_steps",
        "n_ingredients", "len_steps", "len_description"
    ])
    df_results = delete_outliers(df, "minutes", selected_method)

    # Variables indépendantes et cible
    features = ["n_steps", "n_ingredients", "len_steps"]
    target = "minutes"

    X = df_results[features]
    y = df_results[target]

    # Division en ensembles d'entraînement et de test
    X_train, X_test, y_train, y_test = train_test_split(
        X, y, test_size=0.2, random_state=42
    )

    # Choix du modèle
    coefficients = None
    if model == "rl":
        # Modèle de régression linéaire
        model = LinearRegression()
        model.fit(X_train, y_train)
        y_pred = model.predict(X_test)
        mse = mean_squared_error(y_test, y_pred)
        r2 = r2_score(y_test, y_pred)
        coefficients = pd.DataFrame({
            "Feature": features,
            "Coefficient": model.coef_
        })
    elif model == "xgb":
        # Modèle de gradient boosting
        model = XGBRegressor(random_state=42)
        model.fit(X_train, y_train)
        y_pred = model.predict(X_test)
        mse = mean_squared_error(y_test, y_pred)
        r2 = r2_score(y_test, y_pred)
    elif model == "rf":
        # Modèle de forêt aléatoire
        model = RandomForestRegressor(random_state=42)
        model.fit(X_train, y_train)
        y_pred = model.predict(X_test)
        mse = mean_squared_error(y_test, y_pred)
        r2 = r2_score(y_test, y_pred)
    else:
        raise ValueError(
            "Modèle non reconnu : choisissez 'rl', 'xgb' ou 'rf'.")

    # Ajout des prédictions au DataFrame
    df_results["predicted_minutes"] = model.predict(X)

    return mse, r2, coefficients, df_results


def delete_outliers(df, key="minutes", method="deletQ1Q3"):
    """
    Paramètres:
    - df : jeux de données
    - key : paramètre surlequel faire la réduction
    - method : ="DeleteQ1Q3", "Capping", "Log", "Isolation Forest", "DBScan", "Local Outlier Factor"
    """
    if method == "DeleteQ1Q3":
        Q1 = df[key].quantile(0.25)
        Q3 = df[key].quantile(0.75)
        IQR = Q3 - Q1
        lower_bound = Q1 - 1.5 * IQR
        upper_bound = Q3 + 1.5 * IQR
        df = df[(df[key] >= lower_bound) &
                (df[key] <= upper_bound)]
    elif method == "Capping":
        Q1 = df[key].quantile(0.25)
        Q3 = df[key].quantile(0.75)
        IQR = Q3 - Q1
        lower_bound = Q1 - 1.5 * IQR
        upper_bound = Q3 + 1.5 * IQR
        df[key] = df[key].clip(
            lower=lower_bound, upper=upper_bound)
    elif method == "Log":
        df[key] = np.log1p(df[key])
    elif method == "Isolation Forest":
        iso = IsolationForest(contamination=0.01, random_state=42)
        outliers = iso.fit_predict(df[["minutes", "n_steps", "n_ingredients"]])
        df["is_outlier"] = (outliers == -1)
        df = df[df["is_outlier"] == False].drop(columns=["is_outlier"])
    elif method == "DBScan":
        db = DBSCAN(eps=3, min_samples=5)
        labels = db.fit_predict(df[["minutes", "n_steps"]])
        df["is_outlier"] = (labels == -1)
        df = df[df["is_outlier"] == False].drop(columns=["is_outlier"])
    elif method == "Local Outlier Factor":
        lof = LocalOutlierFactor(n_neighbors=20, contamination=0.01)
        outliers = lof.fit_predict(df[["minutes", "n_steps"]])
        df["is_outlier"] = (outliers == -1)
        df = df[df["is_outlier"] == False].drop(columns=["is_outlier"])
    return df<|MERGE_RESOLUTION|>--- conflicted
+++ resolved
@@ -126,13 +126,7 @@
 ):
     """
     Effectue une clusterisation des ingrédients en fonction de leur utilisation dans les recettes.
-<<<<<<< HEAD
-    réduction du dataset, on enlève :
-
-=======
-
     Réduction du dataset, on enlève :
->>>>>>> f3b20f7c
     - les recettes avec moins de 3 ingrédients,
     - les recettes avec moins de 15 reviews,
     - les ingrédients qui apparaissent dans moins de 5 recettes et les ingrédients / recettes associés.
