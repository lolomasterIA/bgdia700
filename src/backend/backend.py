--- conflicted
+++ resolved
@@ -17,26 +17,11 @@
 ### Travaux sur les ingrédients ###
 def recipe_number_ingredient(session):
     """
-<<<<<<< HEAD
-    Get the number of recipes for each number of ingredients from 1 to 40.
-
-    Parameters
-    ----------
-    session : Session
-        The database session used to query the recipes.
-
-    Returns
-    -------
-    dict
-        A dictionary where the keys are the number of ingredients (1 to 40)
-        and the values are the number of recipes with that number of ingredients.
-=======
     Compte le nombre de recettes contenant un nombre spécifique d'ingrédients.
     Paramètres:
     - session : SQLAlchemy session pour la base de données.
     Retourne:
     - dict : Dictionnaire contenant le nombre de recettes pour chaque nombre d'ingrédients (jusqu'à 40).
->>>>>>> 2625c1c3
     """
     recipe = dict()
     i = 1
@@ -48,25 +33,6 @@
 
 def top_ingredient_used(session, n):
     """
-<<<<<<< HEAD
-    Get the top n ingredients used in recipes.
-
-    Parameters
-    ----------
-    session : Session
-        The database session used to query the ingredients.
-    n : int
-        The number of top ingredients to return.
-
-    Returns
-    -------
-    list
-        A list of tuples where each tuple contains the ingredient name and the
-        number of recipes that use that ingredient, sorted in descending order
-        by the number of recipes.
-    """
-    # Requête pour compter le nombre de recettes par ingredient_id
-=======
     Identifie les n ingrédients les plus utilisés dans les recettes.
     Paramètres:
     - session : SQLAlchemy session pour la base de données.
@@ -74,7 +40,6 @@
     Retourne:
     - list : Liste des n ingrédients les plus utilisés avec leur nombre de recettes.
     """
->>>>>>> 2625c1c3
     results = (
         session.query(
             cook.Ingredient.name,
@@ -97,29 +62,11 @@
 
 def top_ingredient_rating(session):
     """
-<<<<<<< HEAD
-    Get the average rating and review count for each ingredient.
-
-    Parameters
-    ----------
-    session : Session
-        The database session used to query the ingredients and reviews.
-
-    Returns
-    -------
-    tuple
-        A tuple containing two dictionaries:
-        - ingredient_average_rating (dict): A dictionary where the keys are ingredient names
-          and the values are the average ratings, sorted in descending order by average rating.
-        - ingredient_review_count (dict): A dictionary where the keys are ingredient names
-          and the values are the review counts, sorted in descending order by review count.
-=======
     Récupère les ingrédients avec les meilleures notes moyennes et le plus de reviews.
     Paramètres:
     - session : SQLAlchemy session pour la base de données.
     Retourne:
     - tuple : Deux dictionnaires, un pour les notes moyennes et un pour le nombre de reviews par ingrédient.
->>>>>>> 2625c1c3
     """
     results = (
         session.query(
@@ -158,35 +105,6 @@
 
 # Clusterisation des ingrédients
 # Création d'une matrice binaire (recette x ingrédient)
-<<<<<<< HEAD
-def generate_kmeans_ingredient(session, nb_cluster):
-    """
-    Generate K-means clusters based on ingredients in recipes.
-
-    This function reduces the dataset by removing:
-    - Recipes with less than 3 ingredients.
-    - Recipes with less than 20 reviews.
-    - Ingredients that appear in less than 5 recipes.
-    - Associated ingredients/recipes.
-
-    Parameters
-    ----------
-    session : Session
-        The database session used to query the recipes and ingredients.
-    nb_cluster : int
-        The number of clusters to generate.
-
-    Returns
-    -------
-    list
-        A list of results containing recipe IDs and aggregated ingredient names.
-    """
-    # réduction du dataset, on enlève :
-    # les recettes avec moins de 3 ingrédientss
-    # les recettes avec moins de 20 reviews
-    # les ingrédients qui apparaissent dans moins de 5 recettes
-    # et les ingrédients / recettes associés
-=======
 def generate_kmeans_recipe(session, nb_cluster):
     """
     Effectue une clusterisation des ingrédients en fonction de leur utilisation dans les recettes.
@@ -204,7 +122,6 @@
     - le nombre de recette
     - le nombre d'ingrédient
     """
->>>>>>> 2625c1c3
     results = (
         session.query(
             cook.Recipe.name,
@@ -230,22 +147,6 @@
 
     # Conversion des résultats en un DataFrame
     df_recipes_ingredients = pd.DataFrame(
-<<<<<<< HEAD
-        [
-            {"id_recipe": result.recipe_id, "ingredients": result.ingredients}
-            for result in results
-        ]
-    )
-
-    print(df_recipes_ingredients["ingredients"])
-    print(len(df_recipes_ingredients["ingredients"]))
-    # Avec CountVectorizer car tfidf dimunue les mots les plus fréquents
-    vectorizer = CountVectorizer(tokenizer=lambda x: x.split(", "))
-    # Transpose pour avoir ingrédients en lignes
-    X_count = vectorizer.fit_transform(
-        df_recipes_ingredients["ingredients"].apply(lambda x: ", ".join(x))
-    ).T
-=======
         [{"id_recipe": result.name, "ingredients": result.ingredients}
             for result in results]
     )
@@ -261,7 +162,6 @@
     # Les recettes en lignes
     X_count = vectorizer.fit_transform(
         df_recipes_ingredients['ingredients'].apply(lambda x: ', '.join(x)))
->>>>>>> 2625c1c3
     # Obtenir les noms des ingrédients
     # ingredient_names = vectorizer.get_feature_names_out()
     # Clusterisation avec KMeans des ingrédients (chaque ligne est un ingrédient)
@@ -269,16 +169,10 @@
     clusters = kmeans.fit_predict(X_count)
 
     # Création d'un DataFrame pour stocker les résultats de clusterisation
-<<<<<<< HEAD
-    df_ingredients_clusters = pd.DataFrame(
-        {"ingredient": ingredient_names, "cluster": clusters}
-    )
-=======
     df_ingredients_clusters = pd.DataFrame({
         'recette': df_recipes_ingredients["id_recipe"],
         'cluster': clusters
     })
->>>>>>> 2625c1c3
 
     # Réduction de dimension avec PCA pour visualisation
     pca = PCA(n_components=2)
